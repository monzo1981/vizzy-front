name: Build and deploy Node.js app to Azure Web App - vizzzyWebApp
on:
  push:
    branches:
      - main
  workflow_dispatch:

jobs:
  build:
    runs-on: ubuntu-latest
    permissions:
      contents: read
    
    steps:
      - uses: actions/checkout@v4
      
      - name: Set up Node.js version
        uses: actions/setup-node@v3
        with:
          node-version: '22.x'
      
      - name: npm install and build
        run: |
          npm ci
          npm run build
          npm prune --production
      
      - name: Create deployment package
        run: |
          mkdir -p deploy
          cp -r .next deploy/
          [ -d "public" ] && cp -r public deploy/ || echo "No public folder"
          cp package.json deploy/
          cp package-lock.json deploy/
          cp next.config.* deploy/ 2>/dev/null || echo "No next.config file"
          cp -r node_modules deploy/
          cd deploy
          zip -r ../release.zip .
      
      - name: Upload artifact for deployment job
        uses: actions/upload-artifact@v4
        with:
          name: node-app
          path: release.zip

  deploy:
    runs-on: ubuntu-latest
    needs: build
    permissions:
      id-token: write
      contents: read
    
    steps:
      - name: Download artifact from build job
        uses: actions/download-artifact@v4
        with:
          name: node-app
      
      - name: Unzip artifact for deployment
        run: unzip release.zip
      
      - name: Login to Azure
        uses: azure/login@v2
        with:
          client-id: ${{ secrets.AZUREAPPSERVICE_CLIENTID_60CD296CA9544952A2889AC6F6DF1C24 }}
          tenant-id: ${{ secrets.AZUREAPPSERVICE_TENANTID_31FD7D403C2D4B368D7609E371CC7AA5 }}
          subscription-id: ${{ secrets.AZUREAPPSERVICE_SUBSCRIPTIONID_908A8BEBFD224116AB5FC8808EEAE4EA }}
      
      - name: 'Deploy to Azure Web App'
        id: deploy-to-webapp
        uses: azure/webapps-deploy@v3
        with:
          app-name: 'vizzzyWebApp'
          slot-name: 'Production'
<<<<<<< HEAD
=======

>>>>>>> 36d5a57a
          package: .<|MERGE_RESOLUTION|>--- conflicted
+++ resolved
@@ -1,79 +1,104 @@
-name: Build and deploy Node.js app to Azure Web App - vizzzyWebApp
-on:
-  push:
-    branches:
-      - main
-  workflow_dispatch:
-
-jobs:
-  build:
-    runs-on: ubuntu-latest
-    permissions:
-      contents: read
-    
-    steps:
-      - uses: actions/checkout@v4
-      
-      - name: Set up Node.js version
-        uses: actions/setup-node@v3
-        with:
-          node-version: '22.x'
-      
-      - name: npm install and build
-        run: |
-          npm ci
-          npm run build
-          npm prune --production
-      
-      - name: Create deployment package
-        run: |
-          mkdir -p deploy
-          cp -r .next deploy/
-          [ -d "public" ] && cp -r public deploy/ || echo "No public folder"
-          cp package.json deploy/
-          cp package-lock.json deploy/
-          cp next.config.* deploy/ 2>/dev/null || echo "No next.config file"
-          cp -r node_modules deploy/
-          cd deploy
-          zip -r ../release.zip .
-      
-      - name: Upload artifact for deployment job
-        uses: actions/upload-artifact@v4
-        with:
-          name: node-app
-          path: release.zip
-
-  deploy:
-    runs-on: ubuntu-latest
-    needs: build
-    permissions:
-      id-token: write
-      contents: read
-    
-    steps:
-      - name: Download artifact from build job
-        uses: actions/download-artifact@v4
-        with:
-          name: node-app
-      
-      - name: Unzip artifact for deployment
-        run: unzip release.zip
-      
-      - name: Login to Azure
-        uses: azure/login@v2
-        with:
-          client-id: ${{ secrets.AZUREAPPSERVICE_CLIENTID_60CD296CA9544952A2889AC6F6DF1C24 }}
-          tenant-id: ${{ secrets.AZUREAPPSERVICE_TENANTID_31FD7D403C2D4B368D7609E371CC7AA5 }}
-          subscription-id: ${{ secrets.AZUREAPPSERVICE_SUBSCRIPTIONID_908A8BEBFD224116AB5FC8808EEAE4EA }}
-      
-      - name: 'Deploy to Azure Web App'
-        id: deploy-to-webapp
-        uses: azure/webapps-deploy@v3
-        with:
-          app-name: 'vizzzyWebApp'
-          slot-name: 'Production'
-<<<<<<< HEAD
-=======
-
->>>>>>> 36d5a57a
+name: Build and deploy Node.js app to Azure Web App - vizzzyWebApp
+on:
+  push:
+    branches:
+      - main
+  workflow_dispatch:
+
+jobs:
+  build:
+    runs-on: ubuntu-latest
+    permissions:
+      contents: read
+    
+      contents: read
+    
+    steps:
+      - uses: actions/checkout@v4
+      
+      
+      - name: Set up Node.js version
+        uses: actions/setup-node@v3
+        with:
+          node-version: '22.x'
+      
+      - name: npm install and build
+        run: |
+          npm ci
+          npm run build
+          npm prune --production
+      
+      - name: Create deployment package
+      
+      - name: npm install and build
+        run: |
+          npm ci
+          npm run build
+          npm prune --production
+      
+      - name: Create deployment package
+        run: |
+          mkdir -p deploy
+          cp -r .next deploy/
+          [ -d "public" ] && cp -r public deploy/ || echo "No public folder"
+          cp package.json deploy/
+          cp package-lock.json deploy/
+          cp next.config.* deploy/ 2>/dev/null || echo "No next.config file"
+          cp -r node_modules deploy/
+          cd deploy
+          zip -r ../release.zip .
+      
+          mkdir -p deploy
+          cp -r .next deploy/
+          [ -d "public" ] && cp -r public deploy/ || echo "No public folder"
+          cp package.json deploy/
+          cp package-lock.json deploy/
+          cp next.config.* deploy/ 2>/dev/null || echo "No next.config file"
+          cp -r node_modules deploy/
+          cd deploy
+          zip -r ../release.zip .
+      
+      - name: Upload artifact for deployment job
+        uses: actions/upload-artifact@v4
+        with:
+          name: node-app
+          path: release.zip
+          path: release.zip
+
+  deploy:
+    runs-on: ubuntu-latest
+    needs: build
+    permissions:
+      id-token: write
+      contents: read
+    
+      id-token: write
+      contents: read
+    
+    steps:
+      - name: Download artifact from build job
+        uses: actions/download-artifact@v4
+        with:
+          name: node-app
+      
+      - name: Unzip artifact for deployment
+        run: unzip release.zip
+      
+      - name: Unzip artifact for deployment
+        run: unzip release.zip
+      
+      - name: Login to Azure
+        uses: azure/login@v2
+        with:
+          client-id: ${{ secrets.AZUREAPPSERVICE_CLIENTID_60CD296CA9544952A2889AC6F6DF1C24 }}
+          tenant-id: ${{ secrets.AZUREAPPSERVICE_TENANTID_31FD7D403C2D4B368D7609E371CC7AA5 }}
+          subscription-id: ${{ secrets.AZUREAPPSERVICE_SUBSCRIPTIONID_908A8BEBFD224116AB5FC8808EEAE4EA }}
+      
+      - name: 'Deploy to Azure Web App'
+        id: deploy-to-webapp
+        uses: azure/webapps-deploy@v3
+        with:
+          app-name: 'vizzzyWebApp'
+          slot-name: 'Production'
+
           package: .